module github.com/failsafe-go/failsafe-go

go 1.21

require (
	github.com/bits-and-blooms/bitset v1.13.0
	github.com/stretchr/testify v1.9.0
<<<<<<< HEAD
	golang.org/x/sync v0.7.0
	google.golang.org/grpc v1.64.0
=======
>>>>>>> 049acecb
)

require (
	github.com/davecgh/go-spew v1.1.1 // indirect
	github.com/kr/pretty v0.3.1 // indirect
	github.com/pmezard/go-difflib v1.0.0 // indirect
	github.com/rogpeppe/go-internal v1.12.0 // indirect
	github.com/stretchr/objx v0.5.2 // indirect
	golang.org/x/net v0.25.0 // indirect
	golang.org/x/sys v0.20.0 // indirect
	golang.org/x/text v0.15.0 // indirect
	google.golang.org/genproto/googleapis/rpc v0.0.0-20240521202816-d264139d666e // indirect
	google.golang.org/protobuf v1.34.1 // indirect
	gopkg.in/check.v1 v1.0.0-20201130134442-10cb98267c6c // indirect
	gopkg.in/yaml.v3 v3.0.1 // indirect
)<|MERGE_RESOLUTION|>--- conflicted
+++ resolved
@@ -5,11 +5,7 @@
 require (
 	github.com/bits-and-blooms/bitset v1.13.0
 	github.com/stretchr/testify v1.9.0
-<<<<<<< HEAD
-	golang.org/x/sync v0.7.0
 	google.golang.org/grpc v1.64.0
-=======
->>>>>>> 049acecb
 )
 
 require (
